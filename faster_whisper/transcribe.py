--- conflicted
+++ resolved
@@ -260,11 +260,7 @@
         append_punctuations: str = "\"'.。,，!！?？:：”)]}、",
         vad_filter: bool = False,
         vad_parameters: Optional[Union[dict, VadOptions]] = None,
-<<<<<<< HEAD
-        code_switching_threshold: Optional[float] = 1,
-=======
         preprocess_on_multiple_cores: bool = False,
->>>>>>> a537128a
     ) -> Tuple[Iterable[Segment], TranscriptionInfo]:
         """Transcribes an input file.
 
@@ -338,11 +334,6 @@
                 vad_parameters = VadOptions(**vad_parameters)
 
         # Spawns a new process to run preprocessing on CPU
-<<<<<<< HEAD
-        features, duration, duration_after_vad, speech_chunks = self.cpu_pool.apply(
-            cpu_preprocessing,
-            (
-=======
         if preprocess_on_multiple_cores:
             features, duration, duration_after_vad, speech_chunks = self.cpu_pool.apply(
                 cpu_preprocessing,
@@ -356,18 +347,12 @@
             )
         else:
             features, duration, duration_after_vad, speech_chunks = cpu_preprocessing(
->>>>>>> a537128a
                 self.logger,
                 self.feature_extractor,
                 audio,
                 vad_filter,
                 vad_parameters,
-<<<<<<< HEAD
-            ),
-        )
-=======
-            )
->>>>>>> a537128a
+            )
 
         encoder_output = None
         all_language_probs = None
