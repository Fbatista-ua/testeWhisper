--- conflicted
+++ resolved
@@ -85,14 +85,11 @@
     word_timestamps: bool
     prepend_punctuations: str
     append_punctuations: str
-<<<<<<< HEAD
     multilingual: bool #New parameter
     output_language: str #New parameter
-=======
     max_new_tokens: Optional[int]
     clip_timestamps: Union[str, List[float]]
     hallucination_silence_threshold: Optional[float]
->>>>>>> 1eb9a800
 
 
 class TranscriptionInfo(NamedTuple):
@@ -411,9 +408,6 @@
         output_language: Optional[str] = None,
         vad_filter: bool = False,
         vad_parameters: Optional[Union[dict, VadOptions]] = None,
-<<<<<<< HEAD
-    ) -> Tuple[Iterable[Segment], TranscriptionInfo]: 
-=======
         max_new_tokens: Optional[int] = None,
         chunk_length: Optional[int] = None,
         clip_timestamps: Union[str, List[float]] = "0",
@@ -421,7 +415,6 @@
         language_detection_threshold: Optional[float] = None,
         language_detection_segments: int = 1,
     ) -> Tuple[Iterable[Segment], TranscriptionInfo]:
->>>>>>> 1eb9a800
         """Transcribes an input file.
 
         Arguments:
@@ -545,11 +538,7 @@
         else:
             speech_chunks = None
 
-<<<<<<< HEAD
-        features = self.feature_extractor(audio, enable_ta = enable_ta_fe)
-=======
-        features = self.feature_extractor(audio, chunk_length=chunk_length)
->>>>>>> 1eb9a800
+        features = self.feature_extractor(audio, enable_ta = enable_ta_fe, chunk_length=chunk_length)
 
         encoder_output = None
         all_language_probs = None
@@ -660,14 +649,11 @@
             word_timestamps=word_timestamps,
             prepend_punctuations=prepend_punctuations,
             append_punctuations=append_punctuations,
-<<<<<<< HEAD
             multilingual = multilingual,
             output_language = output_language,
-=======
             max_new_tokens=max_new_tokens,
             clip_timestamps=clip_timestamps,
             hallucination_silence_threshold=hallucination_silence_threshold,
->>>>>>> 1eb9a800
         )
 
         segments = self.generate_segments(features, tokenizer, options, encoder_output)
