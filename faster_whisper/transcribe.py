import collections
import os
import string
import zlib

from typing import BinaryIO, List, Optional, Tuple, Union

import ctranslate2
import dtw
import numpy as np
import tokenizers

# from scipy.signal import medfilt as median_filter
from scipy.ndimage import \
	median_filter  # faster owing to https://github.com/openai/whisper/commit/f0083e7eb20d032390e42f6f6039947fa8669c93


from faster_whisper.audio import decode_audio
from faster_whisper.feature_extractor import FeatureExtractor

def dim(a):
    if not type(a) == list:
        if type(a) is not np.ndarray or (type(a) == np.ndarray and a.shape == np.empty(1)[0].shape):
            return []

    if len(a) == 0:
        return []

    return [len(a)] + dim(a[0])

class Segment(collections.namedtuple("Segment", ("offset", "start", "end", "text", "tokens", "attention_weights", "token_scores"))):
    pass

class AudioInfo(
    collections.namedtuple("AudioInfo", ("language", "language_probability"))
):
    pass


class TranscriptionOptions(
    collections.namedtuple(
        "TranscriptionOptions",
        (
            "language",
            "task",
            "beam_size",
            "best_of",
            "patience",
            "length_penalty",
            "log_prob_threshold",
            "no_speech_threshold",
            "compression_ratio_threshold",
            "condition_on_previous_text",
            "temperatures",
            "initial_prompt",
            "prefix",
            "suppress_blank",
            "suppress_tokens",
            "without_timestamps",
<<<<<<< HEAD
            "lucid_threshold",
        ),
    )
):
    pass

class WordTimestampOptions(
    collections.namedtuple(
        "WordTimestampOptions",
        (
            "audio",
            "language",
            "segments",
            "remove_punctuation_from_words",
            "compute_word_confidence",
            "include_punctuation_in_confidence",
            "refine_whisper_precision",
            "refine_whisper_precision_nframes",
            "word_alignement_most_top_layers",
            "trust_whisper_timestamps",
            "min_word_duration",
            "alignment_heads",
            "transcription_options"
=======
            "max_initial_timestamp",
>>>>>>> 26469065
        ),
    )
):
    pass


class WhisperModel:
    def __init__(
        self,
        model_path: str,
        device: str = "auto",
        device_index: int = 0,
        compute_type: str = "default",
        cpu_threads: int = 0,
        num_workers: int = 1,
    ):
        """Initializes the Whisper model.

        Args:
          model_path: Path to the converted model.
          device: Device to use for computation ("cpu", "cuda", "auto").
          device_index: Device ID to use.
            The model can also be loaded on multiple GPUs by passing a list of IDs
            (e.g. [0, 1, 2, 3]). In that case, multiple transcriptions can run in parallel
            when transcribe() is called from multiple Python threads (see also num_workers).
          compute_type: Type to use for computation.
            See https://opennmt.net/CTranslate2/quantization.html.
          cpu_threads: Number of threads to use when running on CPU (4 by default).
            A non zero value overrides the OMP_NUM_THREADS environment variable.
          num_workers: When transcribe() is called from multiple Python threads,
            having multiple workers enables true parallelism when running the model
            (concurrent calls to self.model.generate() will run in parallel).
            This can improve the global throughput at the cost of increased memory usage.
        """
        self.model = ctranslate2.models.Whisper(
            model_path,
            device=device,
            device_index=device_index,
            compute_type=compute_type,
            intra_threads=cpu_threads,
            inter_threads=num_workers,
        )

        tokenizer_file = os.path.join(model_path, "tokenizer.json")
        if os.path.isfile(tokenizer_file):
            self.tokenizer = tokenizers.Tokenizer.from_file(tokenizer_file)
        else:
            self.tokenizer = tokenizers.Tokenizer.from_pretrained(
                "openai/whisper-tiny" + ("" if self.model.is_multilingual else ".en")
            )

        self.feature_extractor = FeatureExtractor()
        tokenizer_filepath = os.path.join(os.path.dirname(__file__), 'tokenizer.json')
        self.tokenizer = tokenizers.Tokenizer.from_file(tokenizer_filepath)

        self.sot_id = self.tokenizer.token_to_id("<|startoftranscript|>")
        self.eot_id = self.tokenizer.token_to_id("<|endoftext|>")
        self.timestamp_begin_id = self.tokenizer.token_to_id("<|notimestamps|>") + 1
        self.input_stride = 2
        self.time_precision = 0.02
        self.max_length = 448

        self.audio_samples_per_token = self.feature_extractor.hop_length * 2  # 320
        self.audio_time_per_token = self.audio_samples_per_token / self.feature_extractor.sampling_rate  # 0.02
        self.segment_duration = self.feature_extractor.nb_max_frames * self.feature_extractor.hop_length / self.feature_extractor.sampling_rate  # 30.0 (sec)
        self._punctuation = "".join(c for c in string.punctuation if c not in ["-", "'"]) + "。，！？：”、…"
    def transcribe(
        self,
        audio: Union[str, BinaryIO, np.ndarray],
        language: Optional[str] = None,
        task="transcribe",
        beam_size=5,
        best_of=5,
        patience=1,
        length_penalty=1,
        temperature=[0.0, 0.2, 0.4, 0.6, 0.8, 1.0],
        compression_ratio_threshold: Optional[float] = 2.4,
        log_prob_threshold: Optional[float] = -1.0,
        no_speech_threshold: Optional[float] = 0.6,
        condition_on_previous_text: bool = True,
        initial_prompt: Optional[str] = None,
        prefix: Optional[str] = None,
        suppress_blank: bool = True,
        suppress_tokens: Optional[List[int]] = [-1],
        without_timestamps: bool = False,
<<<<<<< HEAD
        language_threshold: float = 0.6,
        language_detection_segments: int = 1,
        lucid_threshold=0.3,

        # Additional options for word alignment
        remove_punctuation_from_words=False,
        compute_word_confidence=True,
        include_punctuation_in_confidence=False,
        refine_whisper_precision=0.5,
        min_word_duration=0.04,
        word_alignement_most_top_layers=6,
        trust_whisper_timestamps=True,    
=======
        max_initial_timestamp: float = 1.0,
>>>>>>> 26469065
    ):
        """Transcribes an input file.

        Arguments:
          audio: Path to the input file (or a file-like object), or the audio waveform.
          language: The language spoken in the audio. It should be a language code such
            as "en" or "fr". If not set, the language will be detected in the first 30 seconds
            of audio.
          task: Task to execute (transcribe or translate).
          beam_size: Beam size to use for decoding.
          best_of: Number of candidates when sampling with non-zero temperature.
          patience: Beam search patience factor.
          length_penalty: Exponential length penalty constant.
          temperature: Temperature for sampling. It can be a tuple of temperatures,
            which will be successively used upon failures according to either
            `compression_ratio_threshold` or `logprob_threshold`.
          compression_ratio_threshold: If the gzip compression ratio is above this value,
            treat as failed.
          log_prob_threshold: If the average log probability over sampled tokens is
            below this value, treat as failed.
          no_speech_threshold: If the no_speech probability is higher than this value AND
            the average log probability over sampled tokens is below `logprob_threshold`,
            consider the segment as silent.
          condition_on_previous_text: If True, the previous output of the model is provided
            as a prompt for the next window; disabling may make the text inconsistent across
            windows, but the model becomes less prone to getting stuck in a failure loop,
            such as repetition looping or timestamps going out of sync.
          initial_prompt: Optional text to provide as a prompt for the first window.
          prefix: Optional text to provide as a prefix for the first window.
          suppress_blank: Suppress blank outputs at the beginning of the sampling.
          suppress_tokens: List of token IDs to suppress. -1 will suppress a default set
            of symbols as defined in the model config.json file.
          without_timestamps: Only sample text tokens.
          max_initial_timestamp: The initial timestamp cannot be later than this.

          remove_punctuation_from_words: bool
            If False, words will be glued with the next punctuation mark (if any).
            If True, there will be no punctuation mark in the `words[:]["text"]` list.
            It only affects these strings; This has no influence on the computation of the word confidence, whatever the value of `include_punctuation_in_confidence` is.
          compute_word_confidence: bool
            Whether to compute word confidence.
            If True, a finer confidence for each segment will be computed as well.

          include_punctuation_in_confidence: bool
            Whether to include proba of punctuation in the computation of the (previous) word confidence.
          refine_whisper_precision: float
            How much can we refine Whisper segment positions, in seconds. Must be a multiple of 0.02.
          min_word_duration: float
            Minimum duration of a word, in seconds. If a word is shorter than this, timestamps will be adjusted.

        Returns:
          A tuple with:

            - a generator over transcribed segments
            - an instance of AudioInfo
        """
        # Check input options
        assert refine_whisper_precision >= 0 and refine_whisper_precision / self.audio_time_per_token == round(
            refine_whisper_precision / self.audio_time_per_token), f"refine_whisper_precision must be a positive multiple of {self.audio_time_per_token}"
        refine_whisper_precision_nframes = round(refine_whisper_precision / self.audio_time_per_token)
        assert min_word_duration >= 0, f"min_word_duration must be a positive number"
        assert word_alignement_most_top_layers is None or word_alignement_most_top_layers > 0, f"word_alignement_most_top_layers must be a strictly positive number"

        if not isinstance(audio, np.ndarray):
            audio = decode_audio(
                audio, sampling_rate=self.feature_extractor.sampling_rate
            )
        features = self.feature_extractor(audio)

        import time
        stt = time.time()

        if language is None:
            num_frames = features.shape[-1]
            if language_detection_segments is None or language_detection_segments < 1:
                language_detection_segments = 1
            offset = 0
            languages = []
            while offset < num_frames and offset < self.feature_extractor.nb_max_frames * language_detection_segments:
                segment = self.get_segment(features, offset)
                input = self.get_input(segment)
                results = self.model.detect_language(input)
                language_token, language_probability = results[0][0]
                if language_threshold is not None and language_probability > language_threshold:
                    language = language_token[2:-2]
                    break
                else:
                    languages.append(language_token[2:-2])
                    offset += segment.shape[-1]
            else:
                # If no language detected for all segments, the majority vote of the highest projected
                # languages for all segments is used to determine the language.
                language = max(set(languages), key=languages.count)
        else:
            if self.tokenizer.token_to_id("<|%s|>" % language) is None:
                raise ValueError("%s is not a valid language code" % language)
            language_probability = 1

<<<<<<< HEAD
        transcription_options = TranscriptionOptions(
=======
        options = TranscriptionOptions(
            language=language,
>>>>>>> 26469065
            task=task,
            beam_size=beam_size,
            best_of=best_of,
            patience=patience,
            length_penalty=length_penalty,
            log_prob_threshold=log_prob_threshold,
            no_speech_threshold=no_speech_threshold,
            compression_ratio_threshold=compression_ratio_threshold,
            condition_on_previous_text=condition_on_previous_text,
            temperatures=(
                temperature if isinstance(temperature, (list, tuple)) else [temperature]
            ),
            initial_prompt=initial_prompt,
            prefix=prefix,
            suppress_blank=suppress_blank,
            suppress_tokens=suppress_tokens,
            without_timestamps=without_timestamps,
<<<<<<< HEAD
            lucid_threshold=lucid_threshold,
        )

        segments = self.generate_segments(features, language, transcription_options)
        segments = list(segments)
=======
            max_initial_timestamp=max_initial_timestamp,
        )

        segments = self.generate_segments(features, options)
>>>>>>> 26469065

        audio_info = AudioInfo(
            language=language,
            language_probability=language_probability,
        )

        # return segments, audio_info

        # get the timestamps for each word
        wordtimestamp_options = WordTimestampOptions(
            audio=audio,
            language=language,
            segments=segments,
            remove_punctuation_from_words=remove_punctuation_from_words,
            compute_word_confidence=compute_word_confidence,
            include_punctuation_in_confidence=include_punctuation_in_confidence,
            refine_whisper_precision=refine_whisper_precision,
            refine_whisper_precision_nframes=refine_whisper_precision_nframes,
            word_alignement_most_top_layers=word_alignement_most_top_layers,
            trust_whisper_timestamps=trust_whisper_timestamps,
            min_word_duration=min_word_duration,
            alignment_heads=None,
            transcription_options=transcription_options,
        )

        import time
        stt = time.time()
        transcription = self.get_attention_timestamps(wordtimestamp_options)
        print("attention_timestamps", time.time() - stt)

        return transcription, audio_info

    def generate_segments(self, features, options):
        tokenized_segments = self.generate_tokenized_segments(features, options)

        for offset, start, end, tokens, token_scores, attention in tokenized_segments:
            text = self.decode_text_tokens(tokens)
            if not text.strip():
                continue

            yield Segment(
                offset=offset,
                start=start,
                end=end,
                text=text,
                tokens=tokens,
                attention_weights=attention,
                token_scores=token_scores,
            )

    def generate_tokenized_segments(self, features, options):
        num_frames = features.shape[-1]
        offset = 0
        all_tokens = []
        prompt_reset_since = 0
        prompt = None

        if options.initial_prompt is not None:
            initial_prompt = " " + options.initial_prompt.strip()
            initial_prompt_tokens = self.encode_text(initial_prompt)
            all_tokens.extend(initial_prompt_tokens)

        while offset < num_frames:
            time_offset = offset * self.feature_extractor.time_per_frame
            segment = self.get_segment(features, offset)
            segment_duration = segment.shape[-1] * self.feature_extractor.time_per_frame

<<<<<<< HEAD
            # Lucid Whisper
            if ((offset + self.feature_extractor.nb_max_frames) / num_frames < 1.0) or (
                    offset == 0):  # first chunk, ergo no context or next chunk will be fully within num_frames ergo should be fine
                previous_tokens = all_tokens[prompt_reset_since:]
                prompt = self.get_prompt(language, previous_tokens, task=options.task,
                                         without_timestamps=options.without_timestamps,prefix=options.prefix,)
            else:  # next chunk will not be fully within num_frames i.e. last chunk, calculate lucid_score
                lucid_score = (num_frames - offset) / self.feature_extractor.nb_max_frames
                if lucid_score < options.lucid_threshold and prompt is not None:  # Lucid Score below threshold, erasing context!
                    prompt = self.get_prompt(language, [], task=options.task,
                                             without_timestamps=options.without_timestamps,prefix=options.prefix,)
                else:  # Lucid Score above threshold, keeping context!
                    previous_tokens = all_tokens[prompt_reset_since:]
                    prompt = self.get_prompt(language, previous_tokens, task=options.task,
                                             without_timestamps=options.without_timestamps, prefix=options.prefix,)

            import time
            stt = time.time()
            result, avg_log_prob, temperature = self.generate_with_fallback(segment, prompt, options)
            print("generate_time", time.time() - stt)
            if (
                result.no_speech_prob > options.no_speech_threshold
                and avg_log_prob < options.log_prob_threshold
            ):
                offset += segment.shape[-1]
                continue
=======
            previous_tokens = all_tokens[prompt_reset_since:]
            prompt = self.get_prompt(
                options.language,
                previous_tokens,
                task=options.task,
                without_timestamps=options.without_timestamps,
                prefix=options.prefix,
            )

            result, avg_log_prob, temperature = self.generate_with_fallback(
                segment, prompt, options
            )

            if options.no_speech_threshold is not None:
                # no voice activity check
                should_skip = result.no_speech_prob > options.no_speech_threshold

                if (
                    options.log_prob_threshold is not None
                    and avg_log_prob > options.log_prob_threshold
                ):
                    # don't skip if the logprob is high enough, despite the no_speech_prob
                    should_skip = False

                if should_skip:
                    # fast-forward to the next segment boundary
                    offset += segment.shape[-1]
                    continue
>>>>>>> 26469065

            tokens = result.sequences_ids[0]
            token_scores = result.token_scores

            attention = np.expand_dims(np.expand_dims(result.attention, axis=0), axis=0)

            consecutive_timestamps = [
                i
                for i in range(len(tokens))
                if i > 0
                and tokens[i] >= self.timestamp_begin_id
                and tokens[i - 1] >= self.timestamp_begin_id
            ]

            if len(consecutive_timestamps) > 0:
<<<<<<< HEAD
                # no_speech_after_last_timestamp = (
                #         tokens[-1] >= self.timestamp_begin_id and consecutive_timestamps[-1] != len(tokens) - 1
                # )
                # if no_speech_after_last_timestamp:
                #     # append a dummy index to process the last segment
                #     consecutive_timestamps = np.concatenate((consecutive_timestamps, np.array([len(tokens)])), axis=0)
=======
                ended_with_single_timestamp = (
                    len(tokens) >= 2
                    and tokens[-2] < self.timestamp_begin_id
                    and tokens[-1] >= self.timestamp_begin_id
                )

                if ended_with_single_timestamp:
                    consecutive_timestamps.append(len(tokens))
>>>>>>> 26469065

                last_slice = 0
                for i, current_slice in enumerate(consecutive_timestamps):
                    sliced_tokens = tokens[last_slice:current_slice]
                    sliced_token_scores = token_scores[last_slice:current_slice]
                    sliced_attention = attention[:, :, last_slice:current_slice, :]
                    start_timestamp_position = (
                        sliced_tokens[0] - self.timestamp_begin_id
                    )
                    end_timestamp_position = sliced_tokens[-1] - self.timestamp_begin_id
                    start_time = (
                        time_offset + start_timestamp_position * self.time_precision
                    )
                    end_time = (
                        time_offset + end_timestamp_position * self.time_precision
                    )

<<<<<<< HEAD
                    last_in_window = i + 1 == len(consecutive_timestamps)

                    # Include the last timestamp so that all tokens are included in a segment.
                    if last_in_window:
                        sliced_tokens.append(tokens[current_slice])
                        sliced_token_scores.append(token_scores[current_slice])
                        sliced_attention = np.concatenate((sliced_attention, attention[:, :, current_slice:current_slice+1, :]), axis=2)

                    yield offset, start_time, end_time, sliced_tokens, sliced_token_scores, sliced_attention
                    last_slice = current_slice

                # if no_speech_after_last_timestamp:
                #     offset += segment.shape[-1]
                #     all_tokens.extend(tokens)
                # else:
                #     last_timestamp_position = (
                #             tokens[last_slice - 1] - self.timestamp_begin_id
                #     )
                #     offset += last_timestamp_position * self.input_stride
                #     all_tokens.extend(tokens[: last_slice + 1])
                last_timestamp_position = (
                        tokens[last_slice - 1] - self.timestamp_begin_id
                )
                offset += last_timestamp_position * self.input_stride
=======
                    yield start_time, end_time, sliced_tokens
                    last_slice = current_slice

                if ended_with_single_timestamp:
                    # single timestamp at the end means no speech after the last timestamp.
                    offset += segment.shape[-1]
                else:
                    # otherwise, ignore the unfinished segment and seek to the last timestamp
                    last_timestamp_position = (
                        tokens[last_slice - 1] - self.timestamp_begin_id
                    )
                    offset += last_timestamp_position * self.input_stride

>>>>>>> 26469065
                all_tokens.extend(tokens[: last_slice + 1])

            else:
                duration = segment_duration
                timestamps = [
                    token for token in tokens if token >= self.timestamp_begin_id
                ]
                if len(timestamps) > 0 and timestamps[-1] != self.timestamp_begin_id:
                    last_timestamp_position = timestamps[-1] - self.timestamp_begin_id
                    duration = last_timestamp_position * self.time_precision
                yield offset, time_offset, time_offset + duration, tokens, token_scores, attention

                offset += segment.shape[-1]
                all_tokens.extend(tokens)

            if not options.condition_on_previous_text or temperature > 0.5:
                prompt_reset_since = len(all_tokens)

    def encode_text(self, text):
        return self.tokenizer.encode(text, add_special_tokens=False).ids

    def decode_text_tokens(self, tokens):
        text_tokens = [token for token in tokens if token < self.eot_id]
        return self.tokenizer.decode(text_tokens)

    def decode_text_tokens_with_timestamps(self, tokens):
        """
        Timestamp tokens are above the special tokens' id range and are ignored by `decode()`.
        This method decodes given tokens with timestamps tokens annotated, e.g. "<|1.08|>".
        """
        outputs = [[]]
        for token in tokens:
            if token >= self.timestamp_begin_id:
                timestamp = f"<|{(token - self.timestamp_begin_id) * 0.02:.2f}|>"
                outputs.append(timestamp)
                outputs.append([])
            else:
                outputs[-1].append(token)
        outputs = [s if isinstance(s, str) else self.decode_text_tokens(s) for s in outputs]
        return "".join(outputs)

    def generate_with_fallback(self, segment, prompt, options):
        features = self.get_input(segment)
        result = None
        avg_log_prob = None
        final_temperature = None
        max_length = min(self.max_length, 2 * (self.max_length - len(prompt)))

        max_initial_timestamp_index = int(
            round(options.max_initial_timestamp / self.time_precision)
        )

        for temperature in options.temperatures:
            if temperature > 0:
                kwargs = {
                    "beam_size": 1,
                    "num_hypotheses": options.best_of,
                    "sampling_topk": 0,
                    "sampling_temperature": temperature,
                }
            else:
                kwargs = {
                    "beam_size": options.beam_size,
                    "patience": options.patience,
                }

            final_temperature = temperature
            result = self.model.generate(
                features,
                [prompt],
                length_penalty=options.length_penalty,
                max_length=self.max_length,
                return_scores=True,
                return_attention=True,
                return_no_speech_prob=True,
                suppress_blank=options.suppress_blank,
                suppress_tokens=options.suppress_tokens,
                max_initial_timestamp_index=max_initial_timestamp_index,
                **kwargs,
            )[0]

            tokens = result.sequences_ids[0]

            # Recover the average log prob from the returned score.
            seq_len = len(tokens)
            cum_log_prob = result.scores[0] * (seq_len**options.length_penalty)
            avg_log_prob = cum_log_prob / (seq_len + 1)

            text = self.decode_text_tokens(tokens).strip()
            compression_ratio = get_compression_ratio(text)

            needs_fallback = False

            if (
                options.compression_ratio_threshold is not None
                and compression_ratio > options.compression_ratio_threshold
            ):
                needs_fallback = True  # too repetitive

            if (
                options.log_prob_threshold is not None
                and avg_log_prob < options.log_prob_threshold
            ):
                needs_fallback = True  # average log probability is too low

            if not needs_fallback:
                break

        return result, avg_log_prob, final_temperature

    def get_prompt(
        self,
        language,
        previous_tokens,
        task="transcribe",
        without_timestamps=False,
        prefix=None,
    ):
        prompt = []

        if previous_tokens:
            prompt.append(self.tokenizer.token_to_id("<|startofprev|>"))
            prompt.extend(previous_tokens[-(self.max_length // 2 - 1) :])

        prompt.append(self.tokenizer.token_to_id("<|startoftranscript|>"))

        prompt.extend(
            [
                self.tokenizer.token_to_id("<|%s|>" % language),
                self.tokenizer.token_to_id("<|%s|>" % task),
            ]
        )

        if without_timestamps:
            prompt.append(self.tokenizer.token_to_id("<|notimestamps|>"))

        if prefix:
            prefix_tokens = self.encode_text(" " + prefix.strip())
            if len(prefix_tokens) >= self.max_length // 2:
                prefix_tokens = prefix_tokens[: self.max_length // 2 - 1]
            prompt.extend(prefix_tokens)

        return prompt

    def get_segment(self, features, offset=0):
        if offset > 0:
            features = features[:, offset:]

        num_frames = features.shape[-1]
        required_num_frames = self.feature_extractor.nb_max_frames

        if num_frames > required_num_frames:
            features = features[:, :required_num_frames]
        elif num_frames < required_num_frames:
            pad_widths = [(0, 0), (0, required_num_frames - num_frames)]
            features = np.pad(features, pad_widths)

        features = np.ascontiguousarray(features)
        return features

    def get_input(self, segment):
        segment = np.expand_dims(segment, 0)
        segment = ctranslate2.StorageView.from_array(segment)
        return segment

    def get_attention_timestamps(self, options):
        refine_whisper_precision_sec = options.refine_whisper_precision_nframes * self.audio_time_per_token

        # When not relying on Whisper timestamps
        current_tokens = []
        token_to_idx_segment = []

        words = []
        previous_end = 0
        audio_duration = options.audio.shape[-1] / self.feature_extractor.sampling_rate
        use_space = self.should_use_space(options.language)

        word_alignement_most_top_layers = float(
            "inf") if options.word_alignement_most_top_layers is None else options.word_alignement_most_top_layers

        transcription = {
            "text": "",
            "segments": [],
        }

        for i_segment, segment in enumerate(options.segments):

            # create dictionary of relevant segment features for the output
            new_segment = {
                "id": i_segment,
                "offset": segment.offset,
                "start": segment.start,
                "end": segment.end,
                "text": segment.text,
            }

            start = end = tokens = None
            if options.trust_whisper_timestamps:
                start = segment.start
                end = segment.end
                if end < start:
                    # Whisper is wrong on the prediction of segment end
                    end = min(audio_duration, start + self.segment_duration)

                start_margin_min = start - refine_whisper_precision_sec
                start_margin_max = start + refine_whisper_precision_sec
                if start >= audio_duration - options.min_word_duration or (
                        previous_end >= start_margin_min and previous_end <= start_margin_max):
                    # Make start as accurate as possible (as the decoding will start with timestamp <|0|>)
                    start = previous_end
                else:
                    # Fallback
                    start = start_margin_min

                if start > audio_duration - options.min_word_duration:
                    continue

                end_margin_min = end - refine_whisper_precision_sec
                end_margin_max = end + refine_whisper_precision_sec
                if i_segment < len(options.segments) - 1:
                    # Try to enforce:
                    #   end + min_word_duration <= next start + refine_whisper_precision_sec
                    end_margin_max2 = options.segments[
                                          i_segment + 1].start + refine_whisper_precision_sec - options.min_word_duration
                    if end_margin_max2 >= end_margin_min:
                        end_margin_max = min(end_margin_max2, end_margin_max)
                end = min(audio_duration, end_margin_max)

                if end < start + options.min_word_duration:
                    end = min(audio_duration, start + options.min_word_duration)
                    if end <= start:
                        continue

                tokens = segment.tokens

            else:
                seek = segment.offset
                new_tokens = segment.tokens
                # Add timestamps that will be needed after
                if new_tokens[0] < self.timestamp_begin_id:
                    relative_start = segment.start - (seek * self.feature_extractor.hop_length / self.feature_extractor.sampling_rate)
                    start_token = round(
                        relative_start * self.feature_extractor.sampling_rate / self.audio_samples_per_token) + self.timestamp_begin_id
                    new_tokens = [start_token] + new_tokens
                if new_tokens[-1] < self.timestamp_begin_id:
                    relative_end = segment.end - (seek * self.feature_extractor.hop_length / self.feature_extractor.sampling_rate)
                    end_token = round(relative_end * self.feature_extractor.sampling_rate / self.audio_samples_per_token) + self.timestamp_begin_id
                    new_tokens = new_tokens + [end_token]

                current_tokens.extend(new_tokens)
                token_to_idx_segment.extend([i_segment] * len(new_tokens))

                next_seek = options.segments[i_segment + 1].offset if i_segment < len(options.segments) - 1 else None
                if seek != next_seek:
                    start = float(seek * self.feature_extractor.hop_length / self.feature_extractor.sampling_rate)
                    assert start < audio_duration, f"Got start {start} which is outside of audio duration {audio_duration}"
                    end = min(start + self.segment_duration, audio_duration)
                    tokens = current_tokens

            if start is None:
                continue

            start_sample = min(round(start * self.feature_extractor.sampling_rate), options.audio.shape[-1])
            end_sample = min(round(end * self.feature_extractor.sampling_rate), options.audio.shape[-1])

            sub_audio = self.audio_minimum_padding(options.audio[start_sample:end_sample])

            mfcc = self.feature_extractor(sub_audio)
            mfcc = self.feature_extractor.pad_or_trim(mfcc, self.feature_extractor.nb_max_frames)
            mfcc = np.expand_dims(mfcc, axis=0)

            # get the log prob for each token
            logprobs = np.array(segment.token_scores)

            # get the attention weights
            attention_weights = segment.attention_weights

            if options.word_alignement_most_top_layers:
                attention_weights = attention_weights[-options.word_alignement_most_top_layers:, :, :, :]

            ws = self.perform_word_alignment(
                tokens,
                attention_weights,
                use_space=use_space,
                remove_punctuation_from_words=options.remove_punctuation_from_words,
                refine_whisper_precision_nframes=options.refine_whisper_precision_nframes,
                mfcc=mfcc,
            )

            segment_logprobs = []
            i_token = 1
            for word in ws:
                offset = segment.offset * self.feature_extractor.time_per_frame
                word["start"] += offset
                word["end"] += offset
                word.update({"idx_segment": i_segment})
                if options.trust_whisper_timestamps:
                    word.update({"idx_segment": i_segment})
                else:
                    assert i_token < len(tokens)
                    assert word["tokens_indices"][0] == tokens[i_token]
                    word.update({"idx_segment": token_to_idx_segment[i_token]})
                    i_token += len(word["tokens"])
                    while i_token < len(tokens) and tokens[i_token] >= self.timestamp_begin_id:
                        i_token += 1
                if options.compute_word_confidence:
                    tok = word["tokens"]
                    tok_indices = word["tokens_indices"]
                    i_end = i_token + len(tok)
                    if options.include_punctuation_in_confidence:
                        while len(tok) > 1 and tok[-1][
                            -1] in self._punctuation:  # Note: look at the last character of token, to take into account "...", "!!", etc.
                            tok = tok[:-1]
                            tok_indices = tok_indices[:-1]
                    word_logprobs = [logprobs[step] for step in
                                     range(i_token, i_token + len(tok_indices))]
                    i_token = i_end
                    word.update({"confidence": round_confidence(np.exp(np.mean(word_logprobs)))})
                    segment_logprobs.append(word_logprobs)

                words.append(word)

            if len(segment_logprobs):
                segment_logprobs = np.concatenate(segment_logprobs)
                new_segment.update({"confidence": round_confidence((np.exp(np.mean(segment_logprobs))))})

            if len(ws):
                previous_end = ws[-1]["end"]

            if not options.trust_whisper_timestamps:
                current_tokens = []
                token_to_idx_segment = []

            # add the new segment to the output of segments
            transcription["segments"].append(new_segment)
            transcription["text"] += segment.text

        # Refine word positions
        self.ensure_increasing_positions(words, min_duration=options.min_word_duration if options.trust_whisper_timestamps else 0)

        word_segments = transcription["segments"]
        for word in words:
            word.pop("tokens")
            word.pop("tokens_indices")
            idx_segment = word.pop("idx_segment")
            segment = word_segments[idx_segment]
            if "words" in segment:
                segment["words"].append(word)
            else:
                segment["words"] = [word]
                if options.refine_whisper_precision:
                    segment["start"] = word["start"]
            if options.refine_whisper_precision:
                segment["end"] = word["end"]

        return transcription

    def audio_minimum_padding(self, audio):
        if audio.shape[-1] <= 200:
            return self.feature_extractor.pad_or_trim(audio, 201)
        return audio

    def find_start_padding(self, mfcc):
        """ Return start of padding given the mfcc, or None if there is no padding """
        last_mfcc = mfcc[0, :, -1]
        if np.min(last_mfcc) == np.max(last_mfcc) == 0:
            candidate_index = mfcc.shape[-1] - 2
            while candidate_index > 0:
                candidate = mfcc[0, :, candidate_index]
                if not np.array_equal(candidate, last_mfcc):
                    return candidate_index + 1
                candidate_index -= 1
            return 0  # WTF!?

    def should_use_space(self, language):
        return language not in ["zh", "ja", "th", "lo", "my"]

    def perform_word_alignment(
            self,
            tokens,
            attention_weights,
            use_space=True,
            mfcc=None,
            refine_whisper_precision_nframes=0,
            remove_punctuation_from_words=False,
            include_punctuation_in_timing=False,  # Was True before 1.9
            unfinished_decoding=False,
            alignment_heads=None,
            medfilt_width=9,
            qk_scale=1.0,
    ):
        """
        Perform word alignment on the given tokens and attention weights.
        Returns a list of (word, start_time, end_time) tuples.
        tokens: list of tokens (integers)
        attention_weights: list of attention weights (torch tensors)
        tokenizer: tokenizer used to tokenize the text
        use_space: whether to use spaces to split the tokens into words (should be true for all languages except Japanese, Chinese, ...)
        mfcc: MFCC features (used to identify padded region, and for plotting)
        refine_whisper_precision_nframes: precision time
        remove_punctuation_from_words: whether to remove punctuation from words
        include_punctuation_in_timing: whether to include punctuation in the timing of (previous) words
        unfinished_decoding: whether the decoding is unfinished (e.g. because the model is stuck)
        alignment_heads: list of attention heads to use for alignment
        medfilt_width: width of the median filter used to smooth the attention weights
        qk_scale: scale factor applied to the attention weights
        """

        assert len(
            tokens) > 1, f"Got unexpected sequence of tokens of length {len(tokens)} {self.decode_text_tokens_with_timestamps(tokens)}"
        start_token = tokens[0] - self.timestamp_begin_id
        end_token = tokens[-1] - self.timestamp_begin_id

        # Check start / end tokens
        if start_token < 0:
            raise RuntimeError(f"Missing start token in: {self.self.decode_text_tokens_with_timestamps(tokens)}")
        if len(tokens) == 1 or end_token < 0:
            end_token = self.feature_extractor.nb_max_frames // 2
        if end_token == start_token and refine_whisper_precision_nframes == 0:
            return []

        # Put some margin around the segment
        if refine_whisper_precision_nframes > 0:
            start_token = max(start_token - refine_whisper_precision_nframes, 0)
            end_token = min(end_token + refine_whisper_precision_nframes, self.feature_extractor.nb_max_frames // 2)

        if end_token <= start_token:
            raise RuntimeError(
                f"Got segment with null or negative duration {self.decode_text_tokens_with_timestamps(tokens)}: {start_token} {end_token}")

        start_time = start_token * self.audio_time_per_token
        end_time = end_token * self.audio_time_per_token

        split_tokens = self.split_tokens_on_spaces if use_space else self.split_tokens_on_unicode
        words, word_tokens, word_tokens_indices = split_tokens(tokens,
                                                               remove_punctuation_from_words=remove_punctuation_from_words)

        # If the last token is a punctuation that comes after a word
        # group this final punctuation with the final timestamp
        # This is to avoid assigning the final punctuation to a big silence or a noise/music background coming after
        num_punctuations_per_tokens = [
            0 if len(w) == 1 or w[-1] not in self._punctuation else 1
            for w in word_tokens
        ]
        if include_punctuation_in_timing:
            num_punctuations_per_tokens[:-2] = [0] * (len(num_punctuations_per_tokens) - 2)

        for i, w in enumerate(attention_weights):
            assert w.shape[-2] == len(
                tokens), f"Attention weights have wrong shape: {w.shape[-2]} (expected {len(tokens)})."
        weights = attention_weights  # layers * heads * tokens * frames

        num_tokens = weights.shape[-2]
        num_frames = end_token - start_token
        if num_tokens > num_frames:
            return self.perform_word_alignment(
                tokens[:num_frames - 1] + [tokens[-1]],
                np.concatenate((weights[:, :, :num_frames - 1, :], weights[:, :, -1:, :]), dim=-2),
                use_space=use_space,
                refine_whisper_precision_nframes=refine_whisper_precision_nframes,
                medfilt_width=medfilt_width,
                qk_scale=qk_scale,
                alignment_heads=alignment_heads,
                mfcc=mfcc,
                remove_punctuation_from_words=remove_punctuation_from_words,
                unfinished_decoding=True,
            )

        assert end_token <= weights.shape[-1]
        assert len(tokens) == num_tokens

        weights = weights[:, :, :, start_token: end_token]

        if alignment_heads is None:
            weights = weights.reshape(-1, *weights.shape[-2:])
        else:
            weights = np.stack([weights[l][h] for l, h in alignment_heads.indices().T])

        weights = median_filter(weights, (1, 1, medfilt_width))
        weights = softmax(np.array(weights * qk_scale), -1)
        # std = np.std(weights, axis=-2, keepdims=True, ddof=0)
        # mean = np.mean(weights, axis=-2, keepdims=True)
        # weights = (weights - mean)/std
        weights = weights.mean(axis=0)  # average over layers and heads
        weights = weights / np.linalg.norm(weights, axis=-2, keepdims=True)
        weights = -weights.astype(np.float64)
        worse_weight = 0

        # Get the limit of audio duration
        max_duration = None
        if mfcc is not None:
            max_duration = self.find_start_padding(mfcc)
            if max_duration is not None:
                max_duration = max_duration // 2

        # Enforce the max duration
        if max_duration:
            if start_token >= max_duration:
                pass
            else:
                weights[:-1, max_duration:] = worse_weight

        # Encourage to start early
        weights[0, 0] = weights.min()
        weights[0, refine_whisper_precision_nframes * 2:] = worse_weight

        # Similar as "symmetric1" but without the possibility to have the same timestamp for two tokens
        step_pattern = dtw.stepPattern.StepPattern(dtw.stepPattern._c(
            1, 1, 1, -1,
            1, 0, 0, 1,
            2, 0, 1, -1,
            2, 0, 0, 1,
        ))
        alignment = dtw.dtw(weights, step_pattern=step_pattern)

        plot = False
        if plot:
            import matplotlib as mpl
            import matplotlib.pyplot as plt
            import matplotlib.ticker as ticker

            mpl.use('TkAgg')  # !IMPORTANT

            if mfcc is None:
                plt.figure(figsize=(16, 9), frameon=False)
            else:
                plt.subplots(2, 1, figsize=(16, 9), gridspec_kw={'height_ratios': [3, 1]})
                plt.subplot(2, 1, 1, frameon=False)

            plt.imshow(-weights, aspect="auto")
            plt.plot(alignment.index2s, alignment.index1s, color="red")

            xticks = np.arange(0, weights.shape[1], 1 / self.audio_time_per_token)
            xticklabels = [round_timestamp(x) for x in xticks * self.audio_time_per_token + start_time]

            ylims = plt.gca().get_ylim()

            ax = plt.gca()
            ax.tick_params('both', length=0, width=0, which='minor', pad=6)

            ax.yaxis.set_ticks_position("left")
            ax.yaxis.set_label_position("left")
            ax.invert_yaxis()
            ax.set_ylim(ylims)

            major_ticks = [-0.5]
            minor_ticks = []
            current_y = 0

            for word, word_token in zip(words, word_tokens):
                minor_ticks.append(current_y + len(word_token) / 2 - 0.5)
                current_y += len(word_token)
                major_ticks.append(current_y - 0.5)

            words_with_subwords = ["|".join(s).strip() for (w, s) in zip(words, word_tokens)]

            ax.yaxis.set_minor_locator(ticker.FixedLocator(minor_ticks))
            ax.yaxis.set_minor_formatter(
                ticker.FixedFormatter(words_with_subwords))
            ax.set_yticks(major_ticks)
            ax.yaxis.set_major_formatter(ticker.NullFormatter())
            for y in major_ticks:
                plt.axhline(y, color="black", linestyle="dashed")

            plt.ylabel("Words")

            if mfcc is not None:
                plt.xticks(xticks)
                plt.setp(plt.gca().get_xticklabels(), visible=False)

                xticks *= 2

                plt.subplot(2, 1, 2, frameon=False)
                plt.imshow(mfcc[0, :, start_token * 2: end_token * 2], aspect="auto")
                plt.yticks([])
                plt.ylabel("MFCC")

            plt.xticks(xticks, xticklabels)
            plt.xlabel("Time (s)")

        jumps = np.diff(alignment.index1s)
        jumps = np.pad(jumps, (1, 0), constant_values=1)
        jumps = jumps.astype(bool)
        jumps = alignment.index2s[jumps]
        jump_times = jumps * self.audio_time_per_token
        jump_times = np.pad(jump_times, (0, 1),
                            constant_values=end_time - start_time)

        # display the word-level timestamps in a table
        word_boundaries = np.cumsum([len(t) for t in word_tokens])
        word_boundaries = np.pad(word_boundaries, (1, 0))
        begin_times = jump_times[word_boundaries[:-1]]
        end_times = jump_times[word_boundaries[1:] - num_punctuations_per_tokens]

        # Ignore start / end tokens
        if not refine_whisper_precision_nframes:
            begin_times[1] = begin_times[0]
        if not refine_whisper_precision_nframes:
            end_times[-2] = end_times[-1]
        if unfinished_decoding:
            words = words[1:]
            word_tokens = word_tokens[1:]
            word_tokens_indices = word_tokens_indices[1:]
            begin_times = begin_times[1:]
            end_times = end_times[1:]
        else:
            words = words[1:-1]
            word_tokens = word_tokens[1:-1]
            word_tokens_indices = word_tokens_indices[1:-1]
            begin_times = begin_times[1:-1]
            end_times = end_times[1:-1]

        if plot:
            ymin = 1

            if mfcc is not None:
                for i, (w, begin, end) in enumerate(zip(words, begin_times, end_times)):
                    plt.text(begin * 2 / self.audio_time_per_token, mfcc.shape[-2] * 1.05, w, ha="left", va="bottom",
                             color="red")
                    for x in [begin, end, ]:
                        plt.axvline(x * 2 / self.audio_time_per_token,
                                    color="red", linestyle="dotted")

                plt.subplot(2, 1, 1)

            for i, (w, ws, begin, end) in enumerate(zip(words, word_tokens, begin_times, end_times)):
                ymax = ymin + len(ws)
                if mfcc is None:
                    plt.text(begin / self.audio_time_per_token, num_tokens - 0.5, w, ha="left", va="top", color="red")
                for x in [begin, end, ]:
                    plt.axvline(x / self.audio_time_per_token, color="red", linestyle="dotted",
                                ymin=1 - ymin / num_tokens,
                                ymax=0,  # 1-ymax/num_tokens,
                                )
                ymin = ymax

            plt.show()

        return [
            dict(
                text=word,
                start=round_timestamp(begin + start_time),
                end=round_timestamp(end + start_time),
                tokens=tokens,
                tokens_indices=tokens_indices,
            )
            for word, begin, end, tokens, tokens_indices in
            zip(words, begin_times, end_times, word_tokens, word_tokens_indices)
            if not word.startswith("<|")
        ]

    def split_tokens_on_unicode(self, tokens, remove_punctuation_from_words=False,
                                isolate_punctuations=False):
        words = []
        word_tokens = []
        word_tokens_indices = []
        current_tokens = []

        for token in tokens:
            current_tokens.append(token)
            decoded = self.decode_text_tokens_with_timestamps(current_tokens)
            if "\ufffd" not in decoded:
                empty_tokens = [""] * (len(current_tokens) - 1)
                punctuation = not isolate_punctuations and (
                            decoded.strip() and decoded.strip() in self._punctuation)
                previous_special = len(word_tokens_indices) > 0 and (word_tokens_indices[-1][-1] >= self.eot_id)
                if punctuation and not previous_special:
                    if len(words) == 0:
                        words = [""]
                        word_tokens = [[]]
                    if not remove_punctuation_from_words:
                        words[-1] += decoded
                    word_tokens[-1].extend(empty_tokens + [decoded])
                    word_tokens_indices[-1].extend(current_tokens)
                else:
                    words.append(decoded)
                    word_tokens.append(empty_tokens + [decoded])
                    word_tokens_indices.append(current_tokens)
                current_tokens = []

        return words, word_tokens, word_tokens_indices

    def split_tokens_on_spaces(self, tokens, remove_punctuation_from_words=False):
        subwords, subword_tokens_list, subword_tokens_indices_list = self.split_tokens_on_unicode(tokens,
                                                                                                  remove_punctuation_from_words=remove_punctuation_from_words)
        words = []
        word_tokens = []
        word_tokens_indices = []

        for i, (subword, subword_tokens, subword_tokens_indices) in enumerate(
                zip(subwords, subword_tokens_list, subword_tokens_indices_list)):
            special = (subword_tokens_indices[0] >= self.eot_id)
            previous_special = (i > 0) and (subword_tokens_indices_list[i - 1][0] >= self.eot_id)
            with_space = subword.startswith(" ")
            punctuation = (subword.strip() and subword.strip()) in self._punctuation
            if special or (with_space and not punctuation) or previous_special:
                words.append(subword.strip())
                word_tokens.append(subword_tokens)
                word_tokens_indices.append(subword_tokens_indices)
            else:
                words[-1] = words[-1] + subword.strip()
                word_tokens[-1].extend(subword_tokens)
                word_tokens_indices[-1].extend(subword_tokens_indices)

        return words, word_tokens, word_tokens_indices

    def ensure_increasing_positions(self, segments, min_duration=0):
        """
        Ensure that "start" and "end" come in increasing order
        """
        has_modified_backward = False
        previous_end = 0
        for i, seg in enumerate(segments):
            if seg["start"] < previous_end:
                assert i > 0
                new_start = round_timestamp((previous_end + seg["start"]) / 2)
                if new_start < segments[i - 1]["start"] + min_duration:
                    new_start = previous_end
                else:
                    segments[i - 1]["end"] = new_start
                    has_modified_backward = True
                seg["start"] = new_start
            if seg["end"] <= seg["start"] + min_duration:
                seg["end"] = seg["start"] + min_duration
            previous_end = seg["end"]
        if has_modified_backward:
            return self.ensure_increasing_positions(segments, min_duration)

        previous_end = 0
        for seg in segments:
            seg["start"] = round_timestamp(seg["start"])
            seg["end"] = round_timestamp(seg["end"])
            assert seg[
                       "start"] >= previous_end, f"Got segment {seg} coming before the previous finishes ({previous_end})"
            assert seg["end"] > seg["start"], f"Got segment {seg} with end <= start"
            previous_end = seg["end"]

        return segments

def round_confidence(x):
    return round(x, 3)

def round_timestamp(x):
    return round(x, 2)

def get_compression_ratio(text):
    text_bytes = text.encode("utf-8")
    return len(text_bytes) / len(zlib.compress(text_bytes))

def softmax(x, axis=-1):
    # Subtracting the maximum value for numerical stability
    x_max = np.max(x, axis=axis, keepdims=True)
    e_x = np.exp(x - x_max)
    return e_x / np.sum(e_x, axis=axis, keepdims=True)<|MERGE_RESOLUTION|>--- conflicted
+++ resolved
@@ -57,7 +57,7 @@
             "suppress_blank",
             "suppress_tokens",
             "without_timestamps",
-<<<<<<< HEAD
+            "max_initial_timestamp",
             "lucid_threshold",
         ),
     )
@@ -81,9 +81,6 @@
             "min_word_duration",
             "alignment_heads",
             "transcription_options"
-=======
-            "max_initial_timestamp",
->>>>>>> 26469065
         ),
     )
 ):
@@ -169,7 +166,7 @@
         suppress_blank: bool = True,
         suppress_tokens: Optional[List[int]] = [-1],
         without_timestamps: bool = False,
-<<<<<<< HEAD
+        max_initial_timestamp: float = 1.0,
         language_threshold: float = 0.6,
         language_detection_segments: int = 1,
         lucid_threshold=0.3,
@@ -182,9 +179,6 @@
         min_word_duration=0.04,
         word_alignement_most_top_layers=6,
         trust_whisper_timestamps=True,    
-=======
-        max_initial_timestamp: float = 1.0,
->>>>>>> 26469065
     ):
         """Transcribes an input file.
 
@@ -283,12 +277,7 @@
                 raise ValueError("%s is not a valid language code" % language)
             language_probability = 1
 
-<<<<<<< HEAD
         transcription_options = TranscriptionOptions(
-=======
-        options = TranscriptionOptions(
-            language=language,
->>>>>>> 26469065
             task=task,
             beam_size=beam_size,
             best_of=best_of,
@@ -306,18 +295,12 @@
             suppress_blank=suppress_blank,
             suppress_tokens=suppress_tokens,
             without_timestamps=without_timestamps,
-<<<<<<< HEAD
+            max_initial_timestamp=max_initial_timestamp,
             lucid_threshold=lucid_threshold,
         )
 
         segments = self.generate_segments(features, language, transcription_options)
         segments = list(segments)
-=======
-            max_initial_timestamp=max_initial_timestamp,
-        )
-
-        segments = self.generate_segments(features, options)
->>>>>>> 26469065
 
         audio_info = AudioInfo(
             language=language,
@@ -385,7 +368,6 @@
             segment = self.get_segment(features, offset)
             segment_duration = segment.shape[-1] * self.feature_extractor.time_per_frame
 
-<<<<<<< HEAD
             # Lucid Whisper
             if ((offset + self.feature_extractor.nb_max_frames) / num_frames < 1.0) or (
                     offset == 0):  # first chunk, ergo no context or next chunk will be fully within num_frames ergo should be fine
@@ -412,36 +394,6 @@
             ):
                 offset += segment.shape[-1]
                 continue
-=======
-            previous_tokens = all_tokens[prompt_reset_since:]
-            prompt = self.get_prompt(
-                options.language,
-                previous_tokens,
-                task=options.task,
-                without_timestamps=options.without_timestamps,
-                prefix=options.prefix,
-            )
-
-            result, avg_log_prob, temperature = self.generate_with_fallback(
-                segment, prompt, options
-            )
-
-            if options.no_speech_threshold is not None:
-                # no voice activity check
-                should_skip = result.no_speech_prob > options.no_speech_threshold
-
-                if (
-                    options.log_prob_threshold is not None
-                    and avg_log_prob > options.log_prob_threshold
-                ):
-                    # don't skip if the logprob is high enough, despite the no_speech_prob
-                    should_skip = False
-
-                if should_skip:
-                    # fast-forward to the next segment boundary
-                    offset += segment.shape[-1]
-                    continue
->>>>>>> 26469065
 
             tokens = result.sequences_ids[0]
             token_scores = result.token_scores
@@ -457,14 +409,6 @@
             ]
 
             if len(consecutive_timestamps) > 0:
-<<<<<<< HEAD
-                # no_speech_after_last_timestamp = (
-                #         tokens[-1] >= self.timestamp_begin_id and consecutive_timestamps[-1] != len(tokens) - 1
-                # )
-                # if no_speech_after_last_timestamp:
-                #     # append a dummy index to process the last segment
-                #     consecutive_timestamps = np.concatenate((consecutive_timestamps, np.array([len(tokens)])), axis=0)
-=======
                 ended_with_single_timestamp = (
                     len(tokens) >= 2
                     and tokens[-2] < self.timestamp_begin_id
@@ -473,7 +417,6 @@
 
                 if ended_with_single_timestamp:
                     consecutive_timestamps.append(len(tokens))
->>>>>>> 26469065
 
                 last_slice = 0
                 for i, current_slice in enumerate(consecutive_timestamps):
@@ -491,33 +434,7 @@
                         time_offset + end_timestamp_position * self.time_precision
                     )
 
-<<<<<<< HEAD
-                    last_in_window = i + 1 == len(consecutive_timestamps)
-
-                    # Include the last timestamp so that all tokens are included in a segment.
-                    if last_in_window:
-                        sliced_tokens.append(tokens[current_slice])
-                        sliced_token_scores.append(token_scores[current_slice])
-                        sliced_attention = np.concatenate((sliced_attention, attention[:, :, current_slice:current_slice+1, :]), axis=2)
-
                     yield offset, start_time, end_time, sliced_tokens, sliced_token_scores, sliced_attention
-                    last_slice = current_slice
-
-                # if no_speech_after_last_timestamp:
-                #     offset += segment.shape[-1]
-                #     all_tokens.extend(tokens)
-                # else:
-                #     last_timestamp_position = (
-                #             tokens[last_slice - 1] - self.timestamp_begin_id
-                #     )
-                #     offset += last_timestamp_position * self.input_stride
-                #     all_tokens.extend(tokens[: last_slice + 1])
-                last_timestamp_position = (
-                        tokens[last_slice - 1] - self.timestamp_begin_id
-                )
-                offset += last_timestamp_position * self.input_stride
-=======
-                    yield start_time, end_time, sliced_tokens
                     last_slice = current_slice
 
                 if ended_with_single_timestamp:
@@ -529,8 +446,6 @@
                         tokens[last_slice - 1] - self.timestamp_begin_id
                     )
                     offset += last_timestamp_position * self.input_stride
-
->>>>>>> 26469065
                 all_tokens.extend(tokens[: last_slice + 1])
 
             else:
